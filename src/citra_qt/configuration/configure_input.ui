<?xml version="1.0" encoding="UTF-8"?>
<ui version="4.0">
 <class>ConfigureInput</class>
 <widget class="QWidget" name="ConfigureInput">
  <property name="geometry">
   <rect>
    <x>0</x>
    <y>0</y>
<<<<<<< HEAD
    <width>374</width>
    <height>535</height>
=======
    <width>370</width>
    <height>595</height>
>>>>>>> 941d241e
   </rect>
  </property>
  <property name="windowTitle">
   <string>ConfigureInput</string>
  </property>
  <layout class="QVBoxLayout" name="verticalLayout_5">
   <item>
    <layout class="QHBoxLayout" name="horizontalLayout_3">
     <item>
      <widget class="QLabel" name="label_5">
       <property name="text">
        <string>Profile</string>
       </property>
      </widget>
     </item>
     <item>
      <widget class="QComboBox" name="profile"/>
     </item>
     <item>
      <spacer name="horizontalSpacer_2">
       <property name="orientation">
        <enum>Qt::Horizontal</enum>
       </property>
       <property name="sizeHint" stdset="0">
        <size>
         <width>40</width>
         <height>20</height>
        </size>
       </property>
      </spacer>
     </item>
     <item>
      <widget class="QPushButton" name="buttonNew">
       <property name="text">
        <string>New</string>
       </property>
      </widget>
     </item>
     <item>
      <widget class="QPushButton" name="buttonDelete">
       <property name="text">
        <string>Delete</string>
       </property>
      </widget>
     </item>
     <item>
      <widget class="QPushButton" name="buttonRename">
       <property name="text">
        <string>Rename</string>
       </property>
      </widget>
     </item>
    </layout>
   </item>
   <item>
    <layout class="QGridLayout" name="gridLayout_7">
     <item row="0" column="0">
      <widget class="QGroupBox" name="faceButtons">
       <property name="title">
        <string>Face Buttons</string>
       </property>
       <property name="flat">
        <bool>false</bool>
       </property>
       <property name="checkable">
        <bool>false</bool>
       </property>
       <layout class="QGridLayout" name="gridLayout">
        <item row="1" column="1">
         <layout class="QVBoxLayout" name="verticalLayout_4">
          <item>
           <widget class="QLabel" name="label_4">
            <property name="text">
             <string>Y:</string>
            </property>
           </widget>
          </item>
          <item>
           <widget class="QPushButton" name="buttonY">
            <property name="text">
             <string/>
            </property>
           </widget>
          </item>
         </layout>
        </item>
        <item row="1" column="0">
         <layout class="QVBoxLayout" name="verticalLayout_3">
          <item>
           <widget class="QLabel" name="label_3">
            <property name="text">
             <string>X:</string>
            </property>
           </widget>
          </item>
          <item>
           <widget class="QPushButton" name="buttonX">
            <property name="text">
             <string/>
            </property>
           </widget>
          </item>
         </layout>
        </item>
        <item row="0" column="1">
         <layout class="QVBoxLayout" name="verticalLayout_2">
          <item>
           <widget class="QLabel" name="label_2">
            <property name="text">
             <string>B:</string>
            </property>
           </widget>
          </item>
          <item>
           <widget class="QPushButton" name="buttonB">
            <property name="text">
             <string/>
            </property>
           </widget>
          </item>
         </layout>
        </item>
        <item row="0" column="0">
         <layout class="QVBoxLayout" name="verticalLayout">
          <item>
           <widget class="QLabel" name="label">
            <property name="text">
             <string>A:</string>
            </property>
           </widget>
          </item>
          <item>
           <widget class="QPushButton" name="buttonA">
            <property name="text">
             <string/>
            </property>
           </widget>
          </item>
         </layout>
        </item>
       </layout>
      </widget>
     </item>
     <item row="0" column="1">
      <widget class="QGroupBox" name="faceButtons_2">
       <property name="title">
        <string>Directional Pad</string>
       </property>
       <property name="flat">
        <bool>false</bool>
       </property>
       <property name="checkable">
        <bool>false</bool>
       </property>
       <layout class="QGridLayout" name="gridLayout_2">
        <item row="1" column="0">
         <layout class="QVBoxLayout" name="verticalLayout_12">
          <item>
           <widget class="QLabel" name="label_34">
            <property name="text">
             <string>Up:</string>
            </property>
           </widget>
          </item>
          <item>
           <widget class="QPushButton" name="buttonDpadUp">
            <property name="text">
             <string/>
            </property>
           </widget>
          </item>
         </layout>
        </item>
        <item row="1" column="1">
         <layout class="QVBoxLayout" name="verticalLayout_9">
          <item>
           <widget class="QLabel" name="label_35">
            <property name="text">
             <string>Down:</string>
            </property>
           </widget>
          </item>
          <item>
           <widget class="QPushButton" name="buttonDpadDown">
            <property name="text">
             <string/>
            </property>
           </widget>
          </item>
         </layout>
        </item>
        <item row="0" column="0">
         <layout class="QVBoxLayout" name="verticalLayout_10">
          <item>
           <widget class="QLabel" name="label_32">
            <property name="text">
             <string>Left:</string>
            </property>
           </widget>
          </item>
          <item>
           <widget class="QPushButton" name="buttonDpadLeft">
            <property name="text">
             <string/>
            </property>
           </widget>
          </item>
         </layout>
        </item>
        <item row="0" column="1">
         <layout class="QVBoxLayout" name="verticalLayout_11">
          <item>
           <widget class="QLabel" name="label_33">
            <property name="text">
             <string>Right:</string>
            </property>
           </widget>
          </item>
          <item>
           <widget class="QPushButton" name="buttonDpadRight">
            <property name="text">
             <string/>
            </property>
           </widget>
          </item>
         </layout>
        </item>
       </layout>
      </widget>
     </item>
     <item row="1" column="0">
      <widget class="QGroupBox" name="faceButtons_3">
       <property name="title">
        <string>Shoulder Buttons</string>
       </property>
       <property name="flat">
        <bool>false</bool>
       </property>
       <property name="checkable">
        <bool>false</bool>
       </property>
       <layout class="QGridLayout" name="gridLayout_3">
        <item row="0" column="0">
         <layout class="QVBoxLayout" name="verticalLayout_13">
          <item>
           <widget class="QLabel" name="label_17">
            <property name="text">
             <string>L:</string>
            </property>
           </widget>
          </item>
          <item>
           <widget class="QPushButton" name="buttonL">
            <property name="text">
             <string/>
            </property>
           </widget>
          </item>
         </layout>
        </item>
        <item row="0" column="1">
         <layout class="QVBoxLayout" name="verticalLayout_14">
          <item>
           <widget class="QLabel" name="label_19">
            <property name="text">
             <string>R:</string>
            </property>
           </widget>
          </item>
          <item>
           <widget class="QPushButton" name="buttonR">
            <property name="text">
             <string/>
            </property>
           </widget>
          </item>
         </layout>
        </item>
        <item row="1" column="0">
         <layout class="QVBoxLayout" name="verticalLayout_15">
          <item>
           <widget class="QLabel" name="label_20">
            <property name="text">
             <string>ZL:</string>
            </property>
           </widget>
          </item>
          <item>
           <widget class="QPushButton" name="buttonZL">
            <property name="text">
             <string/>
            </property>
           </widget>
          </item>
         </layout>
        </item>
        <item row="1" column="1">
         <layout class="QVBoxLayout" name="verticalLayout_16">
          <item>
           <widget class="QLabel" name="label_18">
            <property name="text">
             <string>ZR:</string>
            </property>
           </widget>
          </item>
          <item>
           <widget class="QPushButton" name="buttonZR">
            <property name="text">
             <string/>
            </property>
           </widget>
          </item>
         </layout>
        </item>
       </layout>
      </widget>
     </item>
     <item row="1" column="1">
      <widget class="QGroupBox" name="faceButtons_4">
       <property name="title">
        <string>Circle Pad</string>
       </property>
       <property name="flat">
        <bool>false</bool>
       </property>
       <property name="checkable">
        <bool>false</bool>
       </property>
       <layout class="QGridLayout" name="gridLayout_4">
        <item row="1" column="1">
         <layout class="QVBoxLayout" name="verticalLayout_19">
          <item>
           <widget class="QLabel" name="label_24">
            <property name="text">
             <string>Up:</string>
            </property>
           </widget>
          </item>
          <item>
           <widget class="QPushButton" name="buttonCircleUp">
            <property name="text">
             <string/>
            </property>
           </widget>
          </item>
         </layout>
        </item>
        <item row="1" column="2">
         <layout class="QVBoxLayout" name="verticalLayout_20">
          <item>
           <widget class="QLabel" name="label_22">
            <property name="text">
             <string>Down:</string>
            </property>
           </widget>
          </item>
          <item>
           <widget class="QPushButton" name="buttonCircleDown">
            <property name="text">
             <string/>
            </property>
           </widget>
          </item>
         </layout>
        </item>
        <item row="0" column="2">
         <layout class="QVBoxLayout" name="verticalLayout_18">
          <item>
           <widget class="QLabel" name="label_23">
            <property name="text">
             <string>Right:</string>
            </property>
           </widget>
          </item>
          <item>
           <widget class="QPushButton" name="buttonCircleRight">
            <property name="text">
             <string/>
            </property>
           </widget>
          </item>
         </layout>
        </item>
        <item row="2" column="1" colspan="2">
         <widget class="QPushButton" name="buttonCircleAnalog">
          <property name="text">
           <string>Set Analog Stick</string>
          </property>
         </widget>
        </item>
        <item row="0" column="1">
         <layout class="QVBoxLayout" name="verticalLayout_17">
          <item>
           <widget class="QLabel" name="label_21">
            <property name="text">
             <string>Left:</string>
            </property>
           </widget>
          </item>
          <item>
           <widget class="QPushButton" name="buttonCircleLeft">
            <property name="text">
             <string/>
            </property>
           </widget>
          </item>
         </layout>
        </item>
       </layout>
      </widget>
     </item>
     <item row="2" column="0">
      <widget class="QGroupBox" name="faceButtons_5">
       <property name="title">
        <string>C-Stick</string>
       </property>
       <property name="flat">
        <bool>false</bool>
       </property>
       <property name="checkable">
        <bool>false</bool>
       </property>
       <layout class="QGridLayout" name="gridLayout_5">
        <item row="0" column="0">
         <layout class="QVBoxLayout" name="verticalLayout_21">
          <item>
           <widget class="QLabel" name="label_25">
            <property name="text">
             <string>Left:</string>
            </property>
           </widget>
          </item>
          <item>
           <widget class="QPushButton" name="buttonCStickLeft">
            <property name="text">
             <string/>
            </property>
           </widget>
          </item>
         </layout>
        </item>
        <item row="0" column="1">
         <layout class="QVBoxLayout" name="verticalLayout_22">
          <item>
           <widget class="QLabel" name="label_27">
            <property name="text">
             <string>Right:</string>
            </property>
           </widget>
          </item>
          <item>
           <widget class="QPushButton" name="buttonCStickRight">
            <property name="text">
             <string/>
            </property>
           </widget>
          </item>
         </layout>
        </item>
        <item row="1" column="0">
         <layout class="QVBoxLayout" name="verticalLayout_23">
          <item>
           <widget class="QLabel" name="label_28">
            <property name="text">
             <string>Up:</string>
            </property>
           </widget>
          </item>
          <item>
           <widget class="QPushButton" name="buttonCStickUp">
            <property name="text">
             <string/>
            </property>
           </widget>
          </item>
         </layout>
        </item>
        <item row="1" column="1">
         <layout class="QVBoxLayout" name="verticalLayout_24">
          <item>
           <widget class="QLabel" name="label_26">
            <property name="text">
             <string>Down:</string>
            </property>
           </widget>
          </item>
          <item>
           <widget class="QPushButton" name="buttonCStickDown">
            <property name="text">
             <string/>
            </property>
           </widget>
          </item>
         </layout>
        </item>
        <item row="2" column="0" colspan="2">
         <widget class="QPushButton" name="buttonCStickAnalog">
          <property name="text">
           <string>Set Analog Stick</string>
          </property>
         </widget>
        </item>
       </layout>
      </widget>
     </item>
     <item row="2" column="1">
      <widget class="QGroupBox" name="faceButtons_6">
       <property name="title">
        <string>Misc.</string>
       </property>
       <property name="flat">
        <bool>false</bool>
       </property>
       <property name="checkable">
        <bool>false</bool>
       </property>
       <layout class="QGridLayout" name="gridLayout_6">
        <item row="0" column="0">
         <layout class="QVBoxLayout" name="verticalLayout_25">
          <item>
           <widget class="QLabel" name="label_29">
            <property name="text">
             <string>Start:</string>
            </property>
           </widget>
          </item>
          <item>
           <widget class="QPushButton" name="buttonStart">
            <property name="text">
             <string/>
            </property>
           </widget>
          </item>
         </layout>
        </item>
        <item row="0" column="1">
         <layout class="QVBoxLayout" name="verticalLayout_26">
          <item>
           <widget class="QLabel" name="label_30">
            <property name="text">
             <string>Select:</string>
            </property>
           </widget>
          </item>
          <item>
           <widget class="QPushButton" name="buttonSelect">
            <property name="text">
             <string/>
            </property>
           </widget>
          </item>
         </layout>
        </item>
        <item row="1" column="0">
         <layout class="QVBoxLayout" name="verticalLayout_27">
          <item>
           <widget class="QLabel" name="label_31">
            <property name="text">
             <string>Home:</string>
            </property>
           </widget>
          </item>
          <item>
           <widget class="QPushButton" name="buttonHome">
            <property name="text">
             <string/>
            </property>
           </widget>
          </item>
         </layout>
        </item>
        <item row="1" column="1">
         <layout class="QVBoxLayout" name="verticalLayout_28">
          <item>
           <widget class="QLabel" name="label_36">
            <property name="text">
             <string>Circle Mod:</string>
            </property>
           </widget>
          </item>
          <item>
           <widget class="QPushButton" name="buttonCircleMod">
            <property name="text">
             <string/>
            </property>
           </widget>
          </item>
         </layout>
        </item>
        <item row="2" column="1">
         <layout class="QVBoxLayout" name="verticalLayout_33">
          <item>
           <widget class="QLabel" name="label_41">
            <property name="text">
             <string>GPIO14:</string>
            </property>
           </widget>
          </item>
          <item>
           <widget class="QPushButton" name="buttonGpio14">
            <property name="text">
             <string/>
            </property>
           </widget>
          </item>
         </layout>
        </item>
        <item row="2" column="0">
         <layout class="QVBoxLayout" name="verticalLayout_32">
          <item>
           <widget class="QLabel" name="label_40">
            <property name="text">
             <string>Debug:</string>
            </property>
           </widget>
          </item>
          <item>
           <widget class="QPushButton" name="buttonDebug">
            <property name="text">
             <string/>
            </property>
           </widget>
          </item>
         </layout>
        </item>
       </layout>
      </widget>
     </item>
    </layout>
   </item>
   <item>
    <layout class="QVBoxLayout" name="verticalLayout_6">
     <item>
      <layout class="QHBoxLayout" name="horizontalLayout">
       <item>
        <widget class="QPushButton" name="buttonMotionTouch">
         <property name="sizePolicy">
          <sizepolicy hsizetype="Minimum" vsizetype="Fixed">
           <horstretch>0</horstretch>
           <verstretch>0</verstretch>
          </sizepolicy>
         </property>
         <property name="sizeIncrement">
          <size>
           <width>0</width>
           <height>0</height>
          </size>
         </property>
         <property name="baseSize">
          <size>
           <width>0</width>
           <height>0</height>
          </size>
         </property>
         <property name="layoutDirection">
          <enum>Qt::LeftToRight</enum>
         </property>
         <property name="text">
          <string>Motion / Touch...</string>
         </property>
        </widget>
       </item>
       <item>
        <spacer name="horizontalSpacer">
         <property name="orientation">
          <enum>Qt::Horizontal</enum>
         </property>
         <property name="sizeHint" stdset="0">
          <size>
           <width>40</width>
           <height>20</height>
          </size>
         </property>
        </spacer>
       </item>
       <item>
        <widget class="QPushButton" name="buttonClearAll">
         <property name="sizePolicy">
          <sizepolicy hsizetype="Minimum" vsizetype="Fixed">
           <horstretch>0</horstretch>
           <verstretch>0</verstretch>
          </sizepolicy>
         </property>
         <property name="sizeIncrement">
          <size>
           <width>0</width>
           <height>0</height>
          </size>
         </property>
         <property name="baseSize">
          <size>
           <width>0</width>
           <height>0</height>
          </size>
         </property>
         <property name="layoutDirection">
          <enum>Qt::LeftToRight</enum>
         </property>
         <property name="text">
          <string>Clear All</string>
         </property>
        </widget>
       </item>
       <item>
        <widget class="QPushButton" name="buttonRestoreDefaults">
         <property name="sizePolicy">
          <sizepolicy hsizetype="Minimum" vsizetype="Fixed">
           <horstretch>0</horstretch>
           <verstretch>0</verstretch>
          </sizepolicy>
         </property>
         <property name="sizeIncrement">
          <size>
           <width>0</width>
           <height>0</height>
          </size>
         </property>
         <property name="baseSize">
          <size>
           <width>0</width>
           <height>0</height>
          </size>
         </property>
         <property name="layoutDirection">
          <enum>Qt::LeftToRight</enum>
         </property>
         <property name="text">
          <string>Restore Defaults</string>
         </property>
        </widget>
       </item>
      </layout>
     </item>
    </layout>
   </item>
  </layout>
 </widget>
 <resources/>
 <connections/>
</ui><|MERGE_RESOLUTION|>--- conflicted
+++ resolved
@@ -6,13 +6,8 @@
    <rect>
     <x>0</x>
     <y>0</y>
-<<<<<<< HEAD
     <width>374</width>
-    <height>535</height>
-=======
-    <width>370</width>
     <height>595</height>
->>>>>>> 941d241e
    </rect>
   </property>
   <property name="windowTitle">
